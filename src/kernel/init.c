#include "init.h"

#include <bootboot.h>
#include <cpuid.h>
#include <stddef.h>

#include "dev/acpi_timer.h"
#include "dev/bootboot_display.h"
#include "dev/hpet_timer.h"
#include "dev/keyboard.h"
#include "dev/ps2_keyboard.h"
#include "dev/stds/acpi.h"

#include "logger.h"
#include "mem.h"
<<<<<<< HEAD
#include "io/acpi.h"
#include "io/ahci.h"
#include "io/logger.h"
#include "io/pci.h"
=======

#include "intr/intr.h"
#include "intr/apic.h"
#include "intr/ioapic.h"
>>>>>>> 405ef7eb

#define CPUID_GET_FEATURE 1

extern BOOTBOOT bootboot;
extern const uint8_t _binary_font_psf_start;

static void halt_logical_core() {
    while (1);
}

static Status split_logical_cores() {
    uint32_t eax, ebx = 0, ecx, edx;

    __get_cpuid(CPUID_GET_FEATURE, &eax, &ebx, &ecx, &edx);

    // Get logical core ID (31-24 bit)
    ebx = ebx >> 24;

    if (ebx != 0) halt_logical_core();
    if (init_kernel_logger_raw(&_binary_font_psf_start) != KERNEL_OK) return KERNEL_PANIC;

    kernel_msg("Kernel startup on CPU %u\n", ebx);

    return KERNEL_OK;
}

extern uint32_t fb[];

static Status init_timer() {
    if (is_acpi_timer_avail() == FALSE) {
        error_str = "There is no supported timer device";
        return KERNEL_ERROR;
    }

    TimerDevice* acpi_timer;

    if (add_device(DEV_TIMER, (void**)&acpi_timer, sizeof(TimerDevice)) != KERNEL_OK) return KERNEL_ERROR;
    if (init_acpi_timer(acpi_timer) != KERNEL_OK) return KERNEL_ERROR;

    //if (is_hpet_timer_avail() == FALSE) {
    //    error_str = "There is no supported timer device";
    //    return KERNEL_ERROR;
    //}
    //
    //TimerDevice* timer;
    //
    //if (add_device(DEV_TIMER, &timer, sizeof(TimerDevice)) != KERNEL_OK) return KERNEL_ERROR;
    //if (init_hpet_timer(timer) != KERNEL_OK) return KERNEL_ERROR;

    return KERNEL_OK;
}

Status init_kernel() {
    if (split_logical_cores() != KERNEL_OK) return KERNEL_PANIC;
    // After this step we should be able to use memory allocations, otherwise drop kernel =)
    if (init_memory() != KERNEL_OK) return KERNEL_PANIC;
    if (init_intr() != KERNEL_OK) return KERNEL_PANIC;
    if (init_acpi() != KERNEL_OK) return KERNEL_ERROR;
    if (init_apic() != KERNEL_OK) return KERNEL_ERROR;
    if (init_ioapic() != KERNEL_OK) return KERNEL_ERROR;
    if (init_io_devices() != KERNEL_OK) return KERNEL_ERROR;
    if (init_timer() != KERNEL_OK) return KERNEL_ERROR;

    return KERNEL_OK;
}

Status init_io_devices() {
    // TODO
    DisplayDevice* display;
    //KeyboardDevice* keyboard;

    if (add_device(DEV_DISPLAY, (void**)&display, sizeof(DisplayDevice)) != KERNEL_OK) return KERNEL_ERROR;
    if (init_bootboot_display(display) != KERNEL_OK) return KERNEL_ERROR;
<<<<<<< HEAD
	
    for (uint8_t bus = 0; bus < 4; ++bus) {
        for (uint8_t dev = 0; dev < 32; ++dev) {
            for (uint8_t func = 0; func < 8; ++func) {
                uint16_t vendor_id = pci_config_readw(bus, dev, func, 0x0);
				uint16_t device_id = (pci_config_readw(bus, dev, func, 0x2));

               	uint8_t prog_if = pci_config_readb(bus, dev, func, 0x9);
               	uint8_t subclass = pci_config_readb(bus, dev, func, 0xA);

				if (vendor_id == 0xffff) continue;

				if (is_ahci(prog_if, subclass)) {
					init_HBA_memory(bus, dev, func);
					detect_ahci_devices_type();
				}

                kernel_msg("PCI bus: %u: dev: %u: func: %u: vendor id - %x: device id - %x: prog if: - %x: subclass - %x\n",
                (uint32_t)bus, (uint32_t)dev, (uint32_t)func, (uint64_t)vendor_id, 
                (uint32_t)device_id, (uint32_t)prog_if, (uint32_t)subclass);
            }
        }
    }
	
=======

>>>>>>> 405ef7eb
    //if (add_device(DEV_KEYBOARD, &keyboard, sizeof(KeyboardDevice)) != KERNEL_OK) return KERNEL_ERROR;
    //if (init_ps2_keyboard(keyboard) != KERNEL_OK) return KERNEL_ERROR;

    return KERNEL_OK;
}<|MERGE_RESOLUTION|>--- conflicted
+++ resolved
@@ -10,20 +10,15 @@
 #include "dev/keyboard.h"
 #include "dev/ps2_keyboard.h"
 #include "dev/stds/acpi.h"
+#include "dev/stds/ahci.h"
 
 #include "logger.h"
 #include "mem.h"
-<<<<<<< HEAD
-#include "io/acpi.h"
-#include "io/ahci.h"
-#include "io/logger.h"
-#include "io/pci.h"
-=======
 
+#include "intr/apic.h"
 #include "intr/intr.h"
-#include "intr/apic.h"
 #include "intr/ioapic.h"
->>>>>>> 405ef7eb
+
 
 #define CPUID_GET_FEATURE 1
 
@@ -86,7 +81,8 @@
     if (init_ioapic() != KERNEL_OK) return KERNEL_ERROR;
     if (init_io_devices() != KERNEL_OK) return KERNEL_ERROR;
     if (init_timer() != KERNEL_OK) return KERNEL_ERROR;
-
+    if (init_ahci() != KERNEL_OK) return KERNEL_ERROR;
+    
     return KERNEL_OK;
 }
 
@@ -97,34 +93,7 @@
 
     if (add_device(DEV_DISPLAY, (void**)&display, sizeof(DisplayDevice)) != KERNEL_OK) return KERNEL_ERROR;
     if (init_bootboot_display(display) != KERNEL_OK) return KERNEL_ERROR;
-<<<<<<< HEAD
-	
-    for (uint8_t bus = 0; bus < 4; ++bus) {
-        for (uint8_t dev = 0; dev < 32; ++dev) {
-            for (uint8_t func = 0; func < 8; ++func) {
-                uint16_t vendor_id = pci_config_readw(bus, dev, func, 0x0);
-				uint16_t device_id = (pci_config_readw(bus, dev, func, 0x2));
 
-               	uint8_t prog_if = pci_config_readb(bus, dev, func, 0x9);
-               	uint8_t subclass = pci_config_readb(bus, dev, func, 0xA);
-
-				if (vendor_id == 0xffff) continue;
-
-				if (is_ahci(prog_if, subclass)) {
-					init_HBA_memory(bus, dev, func);
-					detect_ahci_devices_type();
-				}
-
-                kernel_msg("PCI bus: %u: dev: %u: func: %u: vendor id - %x: device id - %x: prog if: - %x: subclass - %x\n",
-                (uint32_t)bus, (uint32_t)dev, (uint32_t)func, (uint64_t)vendor_id, 
-                (uint32_t)device_id, (uint32_t)prog_if, (uint32_t)subclass);
-            }
-        }
-    }
-	
-=======
-
->>>>>>> 405ef7eb
     //if (add_device(DEV_KEYBOARD, &keyboard, sizeof(KeyboardDevice)) != KERNEL_OK) return KERNEL_ERROR;
     //if (init_ps2_keyboard(keyboard) != KERNEL_OK) return KERNEL_ERROR;
 
